#!/usr/bin/env python3

# Copyright 2018 Canonical Ltd.
#
# Licensed under the Apache License, Version 2.0 (the "License");
# you may not use this file except in compliance with the License.
# You may obtain a copy of the License at
#
#     http://www.apache.org/licenses/LICENSE-2.0
#
# Unless required by applicable law or agreed to in writing, software
# distributed under the License is distributed on an "AS IS" BASIS,
# WITHOUT WARRANTIES OR CONDITIONS OF ANY KIND, either express or implied.
# See the License for the specific language governing permissions and
# limitations under the License.
"""Module for interacting with juju."""
import os
from pathlib import Path
import yaml

from zaza import (
    model,
    controller,
)
from zaza.utilities import generic as generic_utils
from zaza.utilities import exceptions as zaza_exceptions


def get_application_status(application=None, unit=None, model_name=None):
    """Return the juju status for an application.

    :param application: Application name
    :type application: string
    :param unit: Specific unit
    :type unit: string
    :param model_name: Name of model to query.
    :type model_name: str
    :returns: Juju status output for an application
    :rtype: dict
    """
    status = get_full_juju_status(model_name=model_name)

    if unit and not application:
        application = unit.split("/")[0]

    if application:
        status = status.applications.get(application)
    if unit:
        status = status.get("units").get(unit)
    return status


def get_cloud_configs(cloud=None):
    """Get cloud configuration from local clouds.yaml.

    libjuju does not yet have cloud information implemented.
    Use libjuju as soon as possible.

    :param cloud: Name of specific cloud
    :type remote_cmd: string
    :returns: Dictionary of cloud configuration
    :rtype: dict
    """
    home = str(Path.home())
    cloud_config = os.path.join(home, ".local", "share", "juju", "clouds.yaml")
    if cloud:
        return generic_utils.get_yaml_config(cloud_config)["clouds"].get(cloud)
    else:
        return generic_utils.get_yaml_config(cloud_config)


def get_full_juju_status(model_name=None):
    """Return the full juju status output.

    :param model_name: Name of model to query.
    :type model_name: str
    :returns: Full juju status output
    :rtype: dict
    """
    status = model.get_status(model_name=model_name)
    return status


def is_subordinate_application(application_name, application_status=None,
                               model_name=None):
    """Is the given application a subordinate application.

    :param application_name: Application name
    :type application_name: string
    :param application_status: Juju status dict for application
    :type application_status: dict
    :param model_name: Name of model to query.
    :type model_name: str
    :returns: Whether application_name is a subordinate
    :rtype: bool
    """
    status = application_status or get_application_status(
        application_name,
        model_name=model_name)
    # libjuju used to return None but now returns {} for subordinate units.
    return not status.get("units") and status.get("subordinate-to")


def get_principle_applications(application_name, application_status=None,
                               model_name=None):
    """Get the principle applications that application_name is related to.

    :param application_name: Application name
    :type application_name: string
    :param application_status: Juju status dict for application
    :type application_status: dict
    :param model_name: Name of model to query.
    :type model_name: str
    :returns: List of principle applications
    :rtype: list
    """
    status = application_status or get_application_status(
        application_name,
        model_name=model_name)
    return status.get("subordinate-to")


def get_machines_for_application(application, model_name=None):
    """Return machines for a given application.

    :param application: Application name
    :type application: string
    :param model_name: Name of model to query.
    :type model_name: str
    :returns: List of machines for an application
    :rtype: list
    """
    status = get_application_status(application, model_name=model_name)
    if not status:
        return

    # libjuju juju status no longer has units for subordinate charms
    # Use the application it is subordinate-to to find machines
    if is_subordinate_application(application, model_name=model_name):
        yield from get_machines_for_application(
            status.get("subordinate-to")[0],
            model_name=model_name)
    else:
        for unit in status.get("units").keys():
            yield status.get("units").get(unit).get("machine")


<<<<<<< HEAD
def get_unit_name_from_host_name(host_name, application_name):
=======
def get_unit_name_from_host_name(host_name, application, model_name=None):
>>>>>>> bd8bd067
    """Return the juju unit name corresponding to a hostname.

    :param host_name: Host name to map to unit name.
    :type host_name: string
<<<<<<< HEAD
    :param application_name: Application name
    :type application_name: string
    """
    # Assume that a juju managed hostname always ends in the machine number.
    machine_number = host_name.split('-')[-1]
    unit_names = [
        unit.entity_id
        for unit in model.get_units(application_name=application_name)
        if int(unit.data['machine-id']) == int(machine_number)]
    return unit_names[0]


def get_unit_name_from_ip_address(ip, application_name):
=======
    :param application: Application name
    :type application: string
    :param model_name: Name of model to query.
    :type model_name: str
    :returns: The unit name of the application running on host_name.
    :rtype: str or None
    """
    unit = None
    app_status = get_application_status(application, model_name=model_name)
    # If the application is not present there cannot be a matching unit.
    if not app_status:
        return unit
    if is_subordinate_application(application, application_status=app_status,
                                  model_name=model_name):
        # Find the principle services that the subordinate relates to. There
        # may be multiple.
        principle_services = get_principle_applications(
            application,
            application_status=app_status,
            model_name=model_name)
        for principle_service in principle_services:
            # Find the principle unit name that matches the provided
            # hostname.
            principle_unit = get_unit_name_from_host_name(
                host_name,
                principle_service,
                model_name=model_name)
            # If the subordinate has been related to mulitple principles then
            # principle_service may not be running on host_name.
            if principle_unit:
                unit_status = get_application_status(
                    unit=principle_unit,
                    model_name=model_name)
                unit_names = list(unit_status['subordinates'].keys())
                # The principle may have subordinates related to it other than
                # the 'application' so search through them looking for a match.
                for unit_name in unit_names:
                    if unit_name.split('/')[0] == application:
                        unit = unit_name
    else:
        # Try and match host_name with machine display name:
        status = get_full_juju_status(model_name=model_name)
        machine_number = None
        # display_name should be present in maas deploys
        for _no in status.machines.keys():
            machine = status.machines.get(_no)
            if machine.display_name.split('.')[0] == host_name.split('.')[0]:
                machine_number = int(_no)
        # If no match was found try and extract machine number from host_name.
        # This is probably a non-maas deploy.
        if machine_number is None:
            try:
                # Remove domain name if it is present.
                host_name = host_name.split('.')[0]
                # Assume that a juju managed hostname always ends in the
                # machine number.
                machine_number = int(host_name.split('-')[-1])
            except ValueError:
                msg = ("Could not derive machine number from "
                       "hostname {}").format(host_name)
                raise zaza_exceptions.MachineNotFound(msg)
        unit_names = [
            u.entity_id
            for u in model.get_units(
                application_name=application,
                model_name=model_name)
            if int(u.data['machine-id']) == machine_number]
        if unit_names:
            unit = unit_names[0]
    return unit


def get_unit_name_from_ip_address(ip, application_name, model_name=None):
>>>>>>> bd8bd067
    """Return the juju unit name corresponding to an IP address.

    :param ip: IP address to map to unit name.
    :type ip: string
    :param application_name: Application name
    :type application_name: string
<<<<<<< HEAD
    """
    for unit in model.get_units(application_name=application_name):
=======
    :param model_name: Name of model to query.
    :type model_name: str
    """
    for unit in model.get_units(application_name=application_name,
                                model_name=model_name):
>>>>>>> bd8bd067
        if (unit.data['public-address'] == ip) or (
                unit.data['private-address'] == ip):
            return unit.data['name']


def get_machine_status(machine, key=None, model_name=None):
    """Return the juju status for a machine.

    :param machine: Machine number
    :type machine: string
    :param key: Key option requested
    :type key: string
    :param model_name: Name of model to query.
    :type model_name: str
    :returns: Juju status output for a machine
    :rtype: dict
    """
    status = get_full_juju_status(model_name=model_name)
    if "lxd" in machine:
        host = machine.split('/')[0]
        status = status.machines.get(host)['containers'][machine]
    else:
        status = status.machines.get(machine)
    if key:
        status = status.get(key)
    return status


def get_machine_series(machine, model_name=None):
    """Return the juju series for a machine.

    :param machine: Machine number
    :type machine: string
    :param model_name: Name of model to query.
    :type model_name: str
    :returns: Juju series
    :rtype: string
    """
    return get_machine_status(
        machine=machine,
        key='series',
        model_name=model_name
    )


def get_machine_uuids_for_application(application, model_name=None):
    """Return machine uuids for a given application.

    :param application: Application name
    :type application: string
    :param model_name: Name of model to query.
    :type model_name: str
    :returns: List of machine uuuids for an application
    :rtype: list
    """
    for machine in get_machines_for_application(application,
                                                model_name=model_name):
        yield get_machine_status(machine, key="instance-id",
                                 model_name=model_name)


def get_provider_type():
    """Get the type of the undercloud.

    :returns: Name of the undercloud type
    :rtype: string
    """
    cloud = controller.get_cloud()
    if cloud:
        # If the controller was deployed from this system with
        # the cloud configured in ~/.local/share/juju/clouds.yaml
        # Determine the cloud type directly
        return get_cloud_configs(cloud)["type"]
    else:
        # If the controller was deployed elsewhere
        # For now assume openstack
        return "openstack"


def remote_run(unit, remote_cmd, timeout=None, fatal=None, model_name=None):
    """Run command on unit and return the output.

    NOTE: This function is pre-deprecated. As soon as libjuju unit.run is able
    to return output this functionality should move to model.run_on_unit.

    :param remote_cmd: Command to execute on unit
    :type remote_cmd: string
    :param timeout: Timeout value for the command
    :type arg: int
    :param fatal: Command failure condidered fatal or not
    :type fatal: boolean
    :param model_name: Name of model to query.
    :type model_name: str
    :returns: Juju run output
    :rtype: string
    :raises: model.CommandRunFailed
    """
    if fatal is None:
        fatal = True
    result = model.run_on_unit(
        unit,
        remote_cmd,
        model_name=model_name,
        timeout=timeout)
    if result:
        if int(result.get("Code")) == 0:
            return result.get("Stdout")
        else:
            if fatal:
                raise model.CommandRunFailed(remote_cmd, result)
            return result.get("Stderr")


def _get_unit_names(names, model_name=None):
    """Resolve given application names to first unit name of said application.

    Helper function that resolves application names to first unit name of
    said application.  Any already resolved unit names are returned as-is.

    :param names: List of units/applications to translate
    :type names: list(str)
    :param model_name: Name of model to query.
    :type model_name: str
    :returns: List of units
    :rtype: list(str)
    """
    result = []
    for name in names:
        if '/' in name:
            result.append(name)
        else:
            result.append(model.get_first_unit_name(
                name,
                model_name=model_name))
    return result


def get_relation_from_unit(entity, remote_entity, remote_interface_name,
                           model_name=None):
    """Get relation data passed between two units.

    Get relation data for relation with `remote_interface_name` between
    `entity` and `remote_entity` from the perspective of `entity`.

    `entity` and `remote_entity` may refer to either a application or a
    specific unit. If application name is given first unit is found in model.

    :param entity: Application or unit to get relation data from
    :type entity: str
    :param remote_entity: Application or Unit in the other end of the relation
                          we want to query
    :type remote_entity: str
    :param remote_interface_name: Name of interface to query on remote end of
                                  relation
    :type remote_interface_name: str
    :param model_name: Name of model to query.
    :type model_name: str
    :returns: dict with relation data
    :rtype: dict
    :raises: model.CommandRunFailed
    """
    application = entity.split('/')[0]
    remote_application = remote_entity.split('/')[0]
    rid = model.get_relation_id(application, remote_application,
                                model_name=model_name,
                                remote_interface_name=remote_interface_name)
    (unit, remote_unit) = _get_unit_names(
        [entity, remote_entity],
        model_name=model_name)
    cmd = 'relation-get --format=yaml -r "{}" - "{}"' .format(rid, remote_unit)
    result = model.run_on_unit(unit, cmd, model_name=model_name)
    if result and int(result.get('Code')) == 0:
        return yaml.safe_load(result.get('Stdout'))
    else:
        raise model.CommandRunFailed(cmd, result)


def leader_get(application, key='', model_name=None):
    """Get leader settings from leader unit of named application.

    :param application: Application to get leader settings from.
    :type application: str
    :param model_name: Name of model to query.
    :type model_name: str
    :returns: dict with leader settings
    :rtype: dict
    :raises: model.CommandRunFailed
    """
    cmd = 'leader-get --format=yaml {}'.format(key)
    result = model.run_on_leader(application, cmd, model_name=model_name)
    if result and int(result.get('Code')) == 0:
        return yaml.safe_load(result.get('Stdout'))
    else:
        raise model.CommandRunFailed(cmd, result)


def get_subordinate_units(unit_list, charm_name=None, status=None,
                          model_name=None):
    """Get a list of all subordinate units associated with units in unit_list.

    Get a list of all subordinate units associated with units in unit_list.
    Subordinate can be filtered by using 'charm_name' which will only return
    subordinate units which have 'charm_name' in the name of the charm e.g.

        get_subordinate_units(
            ['cinder/1']) would return ['cinder-hacluster/1',
                                        'cinder-ceph/2'])
    where as

        get_subordinate_units(
            ['cinder/1'], charm_name='hac') would return ['cinder-hacluster/1']

    NOTE: The charm_name match is against the name of the charm not the
          application name.

    :param charm_name: List of unit names
    :type unit_list: []
    :param charm_name: charm_name to match against, can be a sub-string.
    :type charm_name: str
    :param status: Juju status to query against,
    :type status: juju.client._definitions.FullStatus
    :param model_name: Name of model to query.
    :type model_name: str
    :returns: List of matching unit names.
    :rtype: []
    """
    if not status:
        status = model.get_status(model_name=model_name)
    sub_units = []
    for unit_name in unit_list:
        app_name = unit_name.split('/')[0]
        subs = status.applications[app_name]['units'][unit_name].get(
            'subordinates') or {}
        if charm_name:
            for unit_name, unit_data in subs.items():
                if charm_name in unit_data['charm']:
                    sub_units.append(unit_name)
        else:
            sub_units.extend([n for n in subs.keys()])
    return sub_units


def get_application_ip(application, model_name=None):
    """Get the application's IP address.

    :param application: Application name
    :type application: str
    :param model_name: Name of model to query.
    :type model_name: str
    :returns: Application's IP address
    :rtype: str
    """
    try:
        app_config = model.get_application_config(
            application,
            model_name=model_name)
    except KeyError:
        return ''
    vip = app_config.get("vip", {}).get("value")
    if vip:
        ip = vip
    else:
        unit = model.get_units(
            application,
            model_name=model_name)[0]
        ip = unit.public_address
    return ip<|MERGE_RESOLUTION|>--- conflicted
+++ resolved
@@ -145,48 +145,31 @@
             yield status.get("units").get(unit).get("machine")
 
 
-<<<<<<< HEAD
-def get_unit_name_from_host_name(host_name, application_name):
-=======
-def get_unit_name_from_host_name(host_name, application, model_name=None):
->>>>>>> bd8bd067
+def get_unit_name_from_host_name(host_name, application_name, model_name=None):
     """Return the juju unit name corresponding to a hostname.
 
     :param host_name: Host name to map to unit name.
     :type host_name: string
-<<<<<<< HEAD
     :param application_name: Application name
     :type application_name: string
-    """
-    # Assume that a juju managed hostname always ends in the machine number.
-    machine_number = host_name.split('-')[-1]
-    unit_names = [
-        unit.entity_id
-        for unit in model.get_units(application_name=application_name)
-        if int(unit.data['machine-id']) == int(machine_number)]
-    return unit_names[0]
-
-
-def get_unit_name_from_ip_address(ip, application_name):
-=======
-    :param application: Application name
-    :type application: string
     :param model_name: Name of model to query.
     :type model_name: str
     :returns: The unit name of the application running on host_name.
     :rtype: str or None
     """
     unit = None
-    app_status = get_application_status(application, model_name=model_name)
+    app_status = get_application_status(application_name,
+                                        model_name=model_name)
     # If the application is not present there cannot be a matching unit.
     if not app_status:
         return unit
-    if is_subordinate_application(application, application_status=app_status,
-                                  model_name=model_name):
+    if is_subordinate_application(
+            application_name, application_status=app_status,
+            model_name=model_name):
         # Find the principle services that the subordinate relates to. There
         # may be multiple.
         principle_services = get_principle_applications(
-            application,
+            application_name,
             application_status=app_status,
             model_name=model_name)
         for principle_service in principle_services:
@@ -204,9 +187,10 @@
                     model_name=model_name)
                 unit_names = list(unit_status['subordinates'].keys())
                 # The principle may have subordinates related to it other than
-                # the 'application' so search through them looking for a match.
+                # the 'application_name' so search through them looking for a
+                # match.
                 for unit_name in unit_names:
-                    if unit_name.split('/')[0] == application:
+                    if unit_name.split('/')[0] == application_name:
                         unit = unit_name
     else:
         # Try and match host_name with machine display name:
@@ -233,7 +217,7 @@
         unit_names = [
             u.entity_id
             for u in model.get_units(
-                application_name=application,
+                application_name=application_name,
                 model_name=model_name)
             if int(u.data['machine-id']) == machine_number]
         if unit_names:
@@ -242,23 +226,17 @@
 
 
 def get_unit_name_from_ip_address(ip, application_name, model_name=None):
->>>>>>> bd8bd067
     """Return the juju unit name corresponding to an IP address.
 
     :param ip: IP address to map to unit name.
     :type ip: string
     :param application_name: Application name
     :type application_name: string
-<<<<<<< HEAD
-    """
-    for unit in model.get_units(application_name=application_name):
-=======
     :param model_name: Name of model to query.
     :type model_name: str
     """
     for unit in model.get_units(application_name=application_name,
                                 model_name=model_name):
->>>>>>> bd8bd067
         if (unit.data['public-address'] == ip) or (
                 unit.data['private-address'] == ip):
             return unit.data['name']
